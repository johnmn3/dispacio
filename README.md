# dispacio

dispacio is an _"predicate dispatch system"_ for Clojure/Script.

## Table of Contents

* [Why?](#why?)
* [Why Not?](#why-not?)
* [Getting Started](#getting-started)
* [Polymethods](#polymethods)
* [Deriving isa? Dispatch](#deriving-isa?-dispatch)
* [Prefer Dispatch Functions](#preferring-dispatch-functions)
* [Spec Validation Dispatch](#spec-validation-dispatch)
* [Choose Your Own Adventure](#choose-your-own-adventure)
* [Bugs](#bugs)
* [Help!](#help)

## Why?

dispacio is a very simple _predicate dispatch system_ for Clojure and Clojurescript.

[Predicate dispatch](https://en.wikipedia.org/wiki/Predicate_dispatch) systems usually offer a comprehensive mechanism that helps users efficiently match against different aspects of arguments being passed to polymorphic functions.

<<<<<<< HEAD
In _predicate *stack* dispatch_, on the other hand, dispatch predicates are tried in the order that they are defined and the first to return a truthy value wins.
=======
_Open dispatch_, on the other hand, lets users bring in their own opinionated dispatch system or just dispatch off of simple functions.
>>>>>>> a9af2606

While dispacio provides no sophisticated matching conveniences out of the box, you do get most of what multimethods provides you: `isa?` hierarchies and `prefer`ing one [polymethod](#polymethods) over another explicitly.

## Why Not?

Multimethods could have been designed to be more open like polymethods in dispacio. However, polymethods put much more responsibility on the user. One could potentially define a set of polymethods in way that becomes slow or confusing. In that regard, dispacio could be seen a sort of 'open experiment' - letting users explore what dispatch strategies are better or worse for their own needs. If you don't need the flexibility that dispacio provides, you're probably better off sticking with multimethods.

## Getting Started
``` clojure
<<<<<<< HEAD
:deps  {johnmn3/dispacio       {:git/url "https://github.com/johnmn3/dispacio.git"
                                :sha     "get_sha..."}}
=======
:deps  {org.clojure/clojure    {:mvn/version "1.10.0-beta8"}
        johnmn3/dispacio       {:git/url "https://github.com/johnmn3/dispacio.git"
                                :sha     "818aa84d3308908fc22340654c1390278b7fb088"}}
>>>>>>> a9af2606
```
For the purposes of this tutorial, require dispacio in a REPL and refer `defpoly`, `defp`, `prefer` and `<-state`.
``` clojure
(require '[dispacio.alpha.core :refer [defp]])
```

## Polymethods

Polymethods are similar to Clojure's _multimethods_.

We first declare them with `defpoly`:

``` clojure
(defpoly foo)
;#_=> #'user/foo
```

Calling `defpoly` explicitly is optional. Calling `defp` will call `defpoly` for you if necessary.

However, with `defpoly`, we can initialize the poly with a predefined state map, with potentially hand-written ordering and a customized sort function.

``` clojure
(defpoly foo {:version 2 :dispatch ["..."] :sort-fn "..."})
;#_=> #'user/foo
```
Calling `<-state` on a poly returns its internal atom for your further extension:

``` clojure
@(<-state foo)
;#_=> {:version 2, :dispatch ["..."], :sort-fn "..."}
```
Let's use `defp` to define our first polymethod.
``` clojure
(defp myinc number? [x] (inc x))
;#_=> #object[user$eval253$myinc__254 0x2b95e48b "user$eval253$myinc__254@2b95e48b"]
(myinc 1)
;#_=> 2
```
`1` is passed directly to the `number?` function.

Unlike with defmethods, all params are passed to each polymethod's dispatch function.

Again, the first match wins.

### Troubleshooting

Let's pass in some mysterious data.
``` clojure
(myinc "1")
;#_=> Execution error (ExceptionInfo) at dispacio.core/poly-impl (core.clj:75).
;No dispatch in polymethod user/eval253$myinc for arguments: "1"
```
We can see the error is thrown by `poly-impl` because the poly `myinc` has no method for the argument `"1"`.

Let's give `myinc` some default behavior so that we can diagnose this anomoly.
``` clojure
(defp myinc :poly/default [x] (inc x))
;#_=> #object[user$eval253$myinc__254 0x2b95e48b "user$eval253$myinc__254@2b95e48b"]
(myinc "1")
;#_=> Execution error (ClassCastException) at user/eval268$myinc>poly-default>x (REPL:1).
;java.lang.String cannot be cast to java.lang.Number
```
Mmmm, we're passing a string to something that expects a number...

Notice that reference to `user/eval268$myinc>poly-default>x` attempts to inform us which polymethod threw the error. Specifically, it was the one named `myinc`, with a predicate of `:poly/default`, translated to `poly-default`, and an argument of `x`.

With this information, we can tell that the default implementation we just created is passing the error `java.lang.String cannot be cast to java.lang.Number`.

Let's add a new implementation for strings.
``` clojure
(defp myinc string? [x] (inc (read-string x)))
;#_=> #object[user$eval253$myinc__254 0x2b95e48b "user$eval253$myinc__254@2b95e48b"]
(myinc "1")
;#_=> 2
```
That's better.

But what about multiple arguments? Just make sure your dispatch function conforms to the manner in which you're passing in arguments.
``` clojure
(defp myinc
  #(and (number? %1) (number? %2) (->> %& (filter (complement number?)) empty?))
  [x y & z]
  (inc (apply + x y z)))
;#_=> #object[user$eval253$myinc__254 0x2b95e48b "user$eval253$myinc__254@2b95e48b"]
(myinc 1 2 3)
;#_=> 7
(myinc 1 2 3 "4")
;#_=> Execution error (ArityException) at dispacio.core/poly-impl (core.clj:73).
;Wrong number of args (4) passed to: user/eval268/myinc>poly-default>x--269
```
Because we are not catching strings on more than one argument, the last call took the default path, which we can see takes only one argument, `x`.

## Deriving isa? Dispatch

Similar to multimethods, we can use Clojure's `isa?` hierarchy to resolve arguments.
``` clojure
(derive java.util.Map ::collection)
;#_=> nil
(derive java.util.Collection ::collection)
;#_=> nil
```
NOTE: Always put predicate parameters in a vector when you want arguments resolved against `isa?`.
``` clojure
(defp foo [::collection] [c] :a-collection)
;#_=> #object[user$eval301$foo__302 0x3f363cf5 "user$eval301$foo__302@3f363cf5"]
(defp foo [String] [s] :a-string)
;#_=> #object[user$eval301$foo__302 0x3f363cf5 "user$eval301$foo__302@3f363cf5"]
```
Ad hoc hierarchies for dispatch a la carte!
``` clojure
(foo [])
;#_=> :a-collection

(foo "bob")
;#_=> :a-string
```

## Prefer Dispatch Functions

As with multimethods, we can prefer some dispatch functions over others.
``` clojure
(derive ::rect ::shape)
;#_=> nil
(defp bar [::rect ::shape] [x y] :rect-shape)
;#_=> #object[user$eval325$bar__326 0x366ef90e "user$eval325$bar__326@366ef90e"]
(defp bar [::shape ::rect] [x y] :shape-rect)
;#_=> #object[user$eval325$bar__326 0x366ef90e "user$eval325$bar__326@366ef90e"]
(bar ::rect ::rect)
;#_=> :rect-shape
```
We didn't pass in an exact match but, because `::rect` derives from `::shape`, we could match on both. The first dispatch function we find, in the order we made them, that matches the arguments will return its implementation. But what if, for this poly, we wanted the `:shape-rect` implementation?

To override the default behavior of the hierarchy, use `prefer`.
``` clojure
(prefer bar [::shape ::rect] [::rect ::shape])
;#_=> nil
(bar ::rect ::rect)
;#_=> :shape-rect
```
See the [official docs on multimethods](https://clojure.org/reference/multimethods) for more context.

## Spec Validation Dispatch

Let's try an example from Clojure's docs on spec.
``` clojure
(require '[clojure.spec.alpha :as s])
(s/def :animal/kind string?)
(s/def :animal/says string?)
(s/def :animal/common (s/keys :req [:animal/kind :animal/says]))
(s/def :dog/tail? boolean?)
(s/def :dog/breed string?)
(s/def :animal/dog (s/merge :animal/common
                            (s/keys :req [:dog/tail? :dog/breed])))
```
We can leverage spec hierarchies to do very complex dispatching.
``` clojure
(defp make-noise (partial s/valid? :animal/dog)
  [animal]
  (println (-> animal :dog/breed) "barks" (-> animal :animal/says)))
;#_=> #object[user$eval373$make_noise__374 0x2b491fee "user$eval373$make_noise__374@2b491fee"]
(make-noise
  {:animal/kind "dog"
   :animal/says "woof"
   :dog/tail? true
   :dog/breed "retriever"})
;#_=> retriever barks woof
;nil
```
## Choose Your Own Adventure

<<<<<<< HEAD
You could bring in `core.logic`, `core.match`, Datomic's datalog queries or any other number of inference systems to define your resolution strategy. The world's your oyster.
=======
You can supply a dispatch function that catches in all cases and looks elsewhere for resolution information. You're freedom to choose is completely ad-hoc, arbitrary and yours alone.

You could bring in `core.logic`, `core.match` or any other number of inference systems to define your resolution strategy. The world's your oyster!
>>>>>>> a9af2606

## Bugs

If you find a bug, submit a
[Github issue](https://github.com/johnmn3/dispacio/issues).

## Help

This project is looking for team members who can help this project succeed!
If you are interested in becoming a team member please open an issue.

## License

Copyright © 2018 John M. Newman III

Distributed under the MIT License. See [LICENSE](https://github.com/johnmn3/dispacio/blob/master/LICENSE)<|MERGE_RESOLUTION|>--- conflicted
+++ resolved
@@ -21,11 +21,7 @@
 
 [Predicate dispatch](https://en.wikipedia.org/wiki/Predicate_dispatch) systems usually offer a comprehensive mechanism that helps users efficiently match against different aspects of arguments being passed to polymorphic functions.
 
-<<<<<<< HEAD
 In _predicate *stack* dispatch_, on the other hand, dispatch predicates are tried in the order that they are defined and the first to return a truthy value wins.
-=======
-_Open dispatch_, on the other hand, lets users bring in their own opinionated dispatch system or just dispatch off of simple functions.
->>>>>>> a9af2606
 
 While dispacio provides no sophisticated matching conveniences out of the box, you do get most of what multimethods provides you: `isa?` hierarchies and `prefer`ing one [polymethod](#polymethods) over another explicitly.
 
@@ -35,14 +31,8 @@
 
 ## Getting Started
 ``` clojure
-<<<<<<< HEAD
 :deps  {johnmn3/dispacio       {:git/url "https://github.com/johnmn3/dispacio.git"
                                 :sha     "get_sha..."}}
-=======
-:deps  {org.clojure/clojure    {:mvn/version "1.10.0-beta8"}
-        johnmn3/dispacio       {:git/url "https://github.com/johnmn3/dispacio.git"
-                                :sha     "818aa84d3308908fc22340654c1390278b7fb088"}}
->>>>>>> a9af2606
 ```
 For the purposes of this tutorial, require dispacio in a REPL and refer `defpoly`, `defp`, `prefer` and `<-state`.
 ``` clojure
@@ -213,13 +203,7 @@
 ```
 ## Choose Your Own Adventure
 
-<<<<<<< HEAD
 You could bring in `core.logic`, `core.match`, Datomic's datalog queries or any other number of inference systems to define your resolution strategy. The world's your oyster.
-=======
-You can supply a dispatch function that catches in all cases and looks elsewhere for resolution information. You're freedom to choose is completely ad-hoc, arbitrary and yours alone.
-
-You could bring in `core.logic`, `core.match` or any other number of inference systems to define your resolution strategy. The world's your oyster!
->>>>>>> a9af2606
 
 ## Bugs
 
